--- conflicted
+++ resolved
@@ -24,7 +24,6 @@
 LAYER_1_NODES = 512
 LAYER_2_NODES = 256
 GAMMA = 0.999
-<<<<<<< HEAD
 EPS_DECAY_RATE = 0.999977 # (purple)
 # EPS_DECAY_RATE = 0.999986 # (big run)
 LR = 5e-4 # (purple)
@@ -36,72 +35,32 @@
 # REPLAY_MEMORY_SIZE = 250_000 # (big run)
 TIMESTEPS_BEFORE_TARGET_NETWORK_UPDATE = 3_000 # (purple)
 # TIMESTEPS_BEFORE_TARGET_NETWORK_UPDATE = 6_000 # (big run)
-=======
-# EPS_DECAY_RATE = 0.999985 # (orange, lime green)
-# EPS_DECAY_RATE = 0.999977 # (teal)
-# EPS_DECAY_RATE = 0.999977 # (magenta, green, light blue, pink, gold, grey, peach, dark blue, black)
-# EPS_DECAY_RATE = 0.999700 # (brown)
-EPS_DECAY_RATE = 0.999980
-# LR = 1e-4 # (green + priors)
-# LR = 5e-4 # (light blue, lime green, brown, grey, black)
-# LR = 3e-4 # (peach, dark blue)
-# LR = 1e-3 # (pink)
-# LR = 6e-5 # (gold)
-LR = 3e-4
-BATCH_SIZE = 256
-NUM_EPISODES = 200_000
-MAX_TIMESTEPS = 400
-# REPLAY_MEMORY_SIZE = 20_000 # (orange)
-# REPLAY_MEMORY_SIZE = 50_000 # (teal)
-REPLAY_MEMORY_SIZE = 250_000 # (magenta, green, light blue, pink, gold, lime green, brown, grey, peach, black)
-# REPLAY_MEMORY_SIZE = 80_000 # (dark blue)
-# TIMESTEPS_BEFORE_TARGET_NETWORK_UPDATE = 2_000 # (orange)
-# TIMESTEPS_BEFORE_TARGET_NETWORK_UPDATE = 5_000 # (teal)
-# TIMESTEPS_BEFORE_TARGET_NETWORK_UPDATE = 2_000 # (magenta, light blue)
-# TIMESTEPS_BEFORE_TARGET_NETWORK_UPDATE = 1_000 # (green)
-# TIMESTEPS_BEFORE_TARGET_NETWORK_UPDATE = 3_000 # (light blue, pink, gold, lime green, brown, grey, dark blue, black)
-TIMESTEPS_BEFORE_TARGET_NETWORK_UPDATE = 6_000 # (light blue, pink, gold, lime green, brown, grey, dark blue, black)
-# INIT_REPLAY_MEMORY = BATCH_SIZE # (orange, teal, magenta, green, light blue, pink, gold, lime green, brown, grey, peach, black)
-INIT_REPLAY_MEMORY = BATCH_SIZE
-# INIT_REPLAY_MEMORY = REPLAY_MEMORY_SIZE
-EPS_DECAY_START = BATCH_SIZE * 32
+INIT_REPLAY_MEMORY = REPLAY_MEMORY_SIZE  # purple run: Fill full memory with random actions before learning starts.
+EPS_DECAY_START = INIT_REPLAY_MEMORY  # purple run: Don't start epsilon decay until learning starts.
 WANDB_TSTEP = 1_000
->>>>>>> 2cb42b60
 REWARD_SCALING = 1./100.
 SEED = 1
 SAVE_PATH = './saved-models/trained_model_'
 #SAVE_PATH = REPO_ROOT+'models/trained_model'
-TUNING_DESCRIPTION = "Delayed epsilon decay, no penalty for crowding, longer episodes."
+TUNING_DESCRIPTION = "Fill replay memory before training starts."
 #####################
 
 
 def train(agent, gamma, list_of_rewards_for_all_episodes, env, wandb_tstep):
-<<<<<<< HEAD
+
     if len(agent.replay_memory.memory) <= agent.batch_size:
-=======
-
-    if len(agent.replay_memory.memory) <= INIT_REPLAY_MEMORY:
-        if len(agent.replay_memory.memory) % 5_000 == 0:
-            print(f'Replay Memory now has {len(agent.replay_memory.memory)} transitions')
->>>>>>> 2cb42b60
         return
+    
     # if len(agent.replay_memory.memory) < REPLAY_MEMORY_SIZE:
     #     if len(agent.replay_memory.memory) % 5_000 == 0:
     #         print(f'Replay Memory now has {len(agent.replay_memory.memory)} transitions')
     #     return
 
-<<<<<<< HEAD
     # if len(agent.replay_memory.memory) == agent.batch_size + 1:
     # if len(agent.replay_memory.memory) == REPLAY_MEMORY_SIZE:
     #     print(f"""Replay memory now has {len(agent.replay_memory.memory)} transitions,
     #         which is sufficient to begin training.
     #         """)
-=======
-    if len(agent.replay_memory.memory) == INIT_REPLAY_MEMORY + 1:
-        print(f"""Replay memory now has {len(agent.replay_memory.memory)} transitions,
-            which is sufficient to begin training.
-            """)
->>>>>>> 2cb42b60
 
     transitions = agent.replay_memory.sample(agent.batch_size)
 
@@ -150,51 +109,16 @@
                    'av_activate': 0,
                    'seed': 286,
                    'learning_mode': True}
-    past_steps = 3
-    agent_commands = [-1.0, -0.1, 0.0, 0.1, 1.0] # (brown + priors)
-    # agent_commands=[-5.0, -1.0, 0.0, 1.0, 5.0]  # (grey)
-    # agent_commands=[-4.0, -1.0, -0.1, 0.0, 0.1, 1.0, 4.0] # (peach)
-    # agent_commands=[-2.0, -0.1, 0.0, 0.1, 2.0]  # (dark blue)
-    # agent_commands=[-0.5, -0.1, 0.0, 0.1, 0.5],  # (black)
-    agent_commands_string = "|".join([str(comm) for comm in agent_commands])  # W&B charts can't group by lists.
-    config = {
-        **road_params,
-        'past_steps' : past_steps,
-        'agent_commands' : agent_commands,
-        'agent_commands_string' : agent_commands_string,
-        'LAYER_1_NODES' : LAYER_1_NODES,
-        'LAYER_2_NODES' : LAYER_2_NODES,
-        'GAMMA' : GAMMA,
-        'EPS_DECAY_RATE' : EPS_DECAY_RATE,
-        'EPS_DECAY_START' : EPS_DECAY_START,
-        'LR' : LR,
-        'BATCH_SIZE' : BATCH_SIZE,
-        'NUM_EPISODES' : NUM_EPISODES,
-        'MAX_TIMESTEPS' : MAX_TIMESTEPS,
-        'REPLAY_MEMORY_SIZE' : REPLAY_MEMORY_SIZE,
-        'INIT_REPLAY_MEMORY' : INIT_REPLAY_MEMORY,
-        'TIMESTEPS_BEFORE_TARGET_NETWORK_UPDATE' : TIMESTEPS_BEFORE_TARGET_NETWORK_UPDATE,
-        'REWARD_SCALING' : REWARD_SCALING,
-        'SEED' : SEED,
-    }
-
-    # Initialize wandb
-    wandb.init(
-        project="cs286", name="tuning_dqn-avs", config=config,
-        notes=TUNING_DESCRIPTION,
-    )
+    game_params = {
+        'crowding_penalty' : 0,
+        'crash_penalty' : 10,
+        'past_steps' : 3,
+        'agent_commands' : [-1.0, -0.1, 0.0, 0.1, 1.0], # (purple + big run)
+    }
 
     # Define a ring road environment:
     road = RingRoad(**road_params)
-    env = Game(road = road,
-<<<<<<< HEAD
-               agent_commands = [-1.0, -0.1, 0.0, 0.1, 1.0],
-               past_steps = 3,
-=======
-               agent_commands = agent_commands,
-               past_steps = past_steps,
->>>>>>> 2cb42b60
-               max_seconds = None)
+    env = Game(road = road, max_seconds = None, **game_params)
 
     replay_memory = ReplayMemory(memory_size=REPLAY_MEMORY_SIZE)
     q_network = Qnetwork(
@@ -217,22 +141,16 @@
         replay_memory=replay_memory,
         batch_size=BATCH_SIZE,
         decay_rate=EPS_DECAY_RATE,
-<<<<<<< HEAD
-        decay_starts_at=REPLAY_MEMORY_SIZE,
-=======
         decay_starts_at=EPS_DECAY_START,
     )
-    # Save config:
+
+    # Collect network and training parameters in dictionaries (for archiving):
     network_architecture = {
         'observation_shape' : env.observation_space.shape[0],
         'num_actions' : env.action_space.n,
         'layer_1_nodes' : LAYER_1_NODES,
         'layer_2_nodes' : LAYER_2_NODES,
         'lr' : LR,
-    }
-    game_params = {
-        'past_steps' : past_steps,
-        'agent_commands' : agent_commands,
     }
     training_params = {
         'LAYER_1_NODES' : LAYER_1_NODES,
@@ -244,12 +162,13 @@
         'NUM_EPISODES' : NUM_EPISODES,
         'MAX_TIMESTEPS' : MAX_TIMESTEPS,
         'REPLAY_MEMORY_SIZE' : REPLAY_MEMORY_SIZE,
+        'INIT_REPLAY_MEMORY' : INIT_REPLAY_MEMORY,
         'TIMESTEPS_BEFORE_TARGET_NETWORK_UPDATE' : TIMESTEPS_BEFORE_TARGET_NETWORK_UPDATE,
         'REWARD_SCALING' : REWARD_SCALING,
         'SEED' : SEED,
     }
 
-    # Build dictionary of all parameters (to upload to wandb)
+    # Merge all the parameters into a single dictionary (for uploading to wandb):
     config = dict()
     config.update(road_params)
     config.update(network_architecture)
@@ -258,9 +177,9 @@
 
     # Initialize wandb
     wandb.init(
-        project="cs286", name="tuning_dqn-avs", config=config,
-        notes = TUNING_DESCRIPTION
->>>>>>> 2cb42b60
+        project="cs286", name="tuning_dqn-avs",
+        config=config,  # Upload hyperparameters (just of archive purposes -- they don't actually control anything in wandb)
+        notes = TUNING_DESCRIPTION,  # Description of run.
     )
 
     # Save configuration info to a json file (for replay):
@@ -272,11 +191,13 @@
     replay_path = f"{SAVE_PATH}{wandb.run.id}_replay_info.json"
     with open(replay_path, 'w') as f:
         json.dump(replay_info, f, indent=4)
-    wandb.save(replay_path)
-
-    # full_path = f"{SAVE_PATH}{wandb.run.id}_q_network.pt"
-    # torch.save(agent.q_network, full_path)
-    # wandb.save(full_path)  # Save full model (not just state) to wandb.
+    wandb.save(replay_path)  # Upload to wandb for archiving.
+
+    # Save full model (not just state) locally:
+    full_path = f"{SAVE_PATH}{wandb.run.id}_q_network.pt"
+    torch.save(agent.q_network, full_path)
+    # Upload to wandb for archiving:
+    wandb.save(full_path)
 
     list_of_rewards_for_all_episodes = []
 
@@ -307,11 +228,7 @@
                   gamma=GAMMA,
                   list_of_rewards_for_all_episodes=list_of_rewards_for_all_episodes,
                   env=env,
-<<<<<<< HEAD
-                  wandb_tstep=TIMESTEPS_BEFORE_TARGET_NETWORK_UPDATE)
-=======
                   wandb_tstep=WANDB_TSTEP)
->>>>>>> 2cb42b60
 
             observation = next_observation
 
@@ -322,10 +239,12 @@
                 print(f"\tOn overall timestep {agent.current_timestep_number}")
                 print(f"\tReplay memory now has {len(agent.replay_memory.memory)} transitions")
                 agent.target_network.load_state_dict(agent.q_network.state_dict())
+                # Save model state locally:
                 full_path = "{}{}_{}.pt".format(SAVE_PATH, wandb.run.id, i_episode+1)
                 torch.save(agent.q_network.state_dict(), full_path)
                 print(f'\tModel saved to {full_path}')
-                wandb.save(full_path)  # Save model to wandb.
+                # Upload model state to wandb:
+                wandb.save(full_path)
 
             if done:
                 # print("Episode finished after {} timesteps".format(t + 1))
